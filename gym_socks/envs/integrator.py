--- conflicted
+++ resolved
@@ -34,21 +34,6 @@
 
     """
 
-<<<<<<< HEAD
-    def __init__(self, dim: int = 1, *args, **kwargs):
-        super().__init__(
-            observation_space=gym.spaces.Box(
-                low=-np.inf, high=np.inf, shape=(dim,), dtype=np.float32
-            ),
-            state_space=gym.spaces.Box(
-                low=-np.inf, high=np.inf, shape=(dim,), dtype=np.float32
-            ),
-            action_space=gym.spaces.Box(
-                low=-np.inf, high=np.inf, shape=(1,), dtype=np.float32
-            ),
-            *args,
-            **kwargs,
-=======
     def __init__(self, dim: int = 1, seed=None, *args, **kwargs):
         super().__init__(*args, **kwargs)
 
@@ -57,7 +42,6 @@
         )
         self.state_space = gym.spaces.Box(
             low=-np.inf, high=np.inf, shape=(dim,), dtype=np.float32
->>>>>>> 2c33d6a4
         )
         self.action_space = gym.spaces.Box(
             low=-np.inf, high=np.inf, shape=(1,), dtype=np.float32
@@ -89,23 +73,25 @@
 
     """
 
-    def __init__(self, *args, **kwargs):
+    def __init__(self, seed=None, *args, **kwargs):
         super().__init__(
-            observation_space=gym.spaces.Box(
-                low=-np.inf, high=np.inf, shape=(4,), dtype=np.float32
-            ),
-            state_space=gym.spaces.Box(
-                low=-np.inf, high=np.inf, shape=(4,), dtype=np.float32
-            ),
-            action_space=gym.spaces.Box(
-                low=-np.inf, high=np.inf, shape=(2,), dtype=np.float32
-            ),
             *args,
             **kwargs,
         )
 
-        self.time_horizon = 4
-        self.sampling_time = 0.25
+        self.observation_space = gym.spaces.Box(
+            low=-np.inf, high=np.inf, shape=(4,), dtype=np.float32
+        )
+        self.state_space = gym.spaces.Box(
+            low=-np.inf, high=np.inf, shape=(4,), dtype=np.float32
+        )
+        self.action_space = gym.spaces.Box(
+            low=-np.inf, high=np.inf, shape=(2,), dtype=np.float32
+        )
+
+        self.state = None
+
+        self.seed(seed=seed)
 
     def generate_disturbance(self, time, state, action):
         w = self.np_random.standard_normal(size=self.state_space.shape)
