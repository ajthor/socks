<<<<<<< HEAD
__all__ = ["batch", "grid", "logging"]
=======
__all__ = ["logging", "normalize", "indicator_fn", "generate_batches"]
>>>>>>> 6654c623

import gym

import numpy as np


def normalize(v: np.ndarray) -> np.ndarray:
    """Normalize.

    Small utility function for normalizing a matrix or a vector. Divides the matrix
    (vector) by the sum of the matrix rows (vector). Used primarily by the stochastic
    reachability algorithms.

    Args:
        v: Matrix or vector to normalize.

    Returns:
        Normalized matrix or vector.

    """
    return v / np.sum(v, axis=0)


def indicator_fn(points: np.ndarray, space: any) -> np.ndarray:
    """Lightweight indicator for gym.spaces.Box sets.

    Provides a lightweight proxy for the `contains` function in `gym.spaces.Box`. The
    original function does type checking, casting, and shape checking, which is slow.

    Args:
        points: Points to evaluate the indicator at.
        space: Space over which the indicator function is defined. Should be either a
            `gym.spaces.Box` or a function which returns 0 or 1 depending on whether the
            points are inside or outside the space.

    Returns:
        Boolean labels of whether the points are inside or outside the space.

    """

    _l = space.low
    _h = space.high

    return np.array(
        np.all(points >= _l, axis=1) & np.all(points <= _h, axis=1), dtype=bool
    )


def save_mat_file(filename: str, data: dict):
    from scipy.io import savemat

    with open(filename, "wb") as f:
        savemat(f, data)<|MERGE_RESOLUTION|>--- conflicted
+++ resolved
@@ -1,8 +1,4 @@
-<<<<<<< HEAD
-__all__ = ["batch", "grid", "logging"]
-=======
 __all__ = ["logging", "normalize", "indicator_fn", "generate_batches"]
->>>>>>> 6654c623
 
 import gym
 
